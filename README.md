--- conflicted
+++ resolved
@@ -161,11 +161,7 @@
 FalconEYE analyzes code in multiple languages with language-specific security knowledge:
 
 **Currently Supported:**
-<<<<<<< HEAD
-Python • JavaScript • TypeScript • Go • Rust • C/C++ • Java • Dart • PHP
-=======
 Python • JavaScript • TypeScript • Go • Rust • C/C++ • Java • Dart • PHP • Ruby
->>>>>>> 0131f85f
 
 **Extensible Plugin System:**
 Add new languages by implementing language-specific plugins with tailored security prompts.
