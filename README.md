--- conflicted
+++ resolved
@@ -10,23 +10,7 @@
 - **Fast and incremental**: Smart re-indexing only processes changed files.
 - **Privacy-first**: Runs locally against your own Ollama deployment; your code never leaves your machine.
 
-<<<<<<< HEAD
-Traditional security scanners are limited by their pattern databases. They can only find what they've been programmed to look for. FalconEYE is different:
-
-- **No Pattern Matching**: Uses pure AI reasoning to understand your code semantically
-- **Context-Aware Analysis**: Retrieval-Augmented Generation provides relevant code context for deeper insights
-- **Novel Vulnerability Detection**: Identifies security issues that don't match known patterns
-- **Reduced False Positives**: AI validation reduces noise from pattern-based false alarms
-- **Rich HTML Reports**: Auto-generated interactive reports with executive dashboards and statistics
-- **Smart & Fast**: Incremental analysis means re-scans only process changed files
-- **Privacy-First**: Runs entirely locally with Ollama—your code never leaves your machine
-
-## How It Works
-
-FalconEYE follows a sophisticated analysis pipeline:
-=======
 ## How it works
->>>>>>> 4300f85d
 
 ```
 ┌─────────────────────────────────────────────────────────────────┐
@@ -66,13 +50,11 @@
 
 # Install FalconEYE from source (editable)
 pip install -e .
-<<<<<<< HEAD
 ```
 
 FalconEYE will use the default configuration on first run. You can customize settings by creating `~/.falconeye/config.yaml` (see [Configuration](#configuration) section).
 
 ### Your First Scan
-=======
 
 # Optionally include extras (ollama client, tests, linters)
 pip install -e .[ollama]
@@ -84,7 +66,6 @@
 ```
 
 ### First scan
->>>>>>> 4300f85d
 
 ```bash
 # 1) Index your repository (one-time per project, incremental afterwards)
@@ -121,7 +102,6 @@
 ### Indexing controls
 
 ```bash
-<<<<<<< HEAD
 # Human-readable console output
 falconeye review src/ --format console
 
@@ -144,7 +124,6 @@
 ```
 
 ### Project Management
-=======
 # Exclude paths/patterns and force a full re-index
 falconeye index . \
   --exclude "*/node_modules/*" \
@@ -156,7 +135,6 @@
 ```
 
 ### Project management
->>>>>>> 4300f85d
 
 ```bash
 # List all indexed projects
@@ -202,7 +180,6 @@
 
 ## Configuration
 
-<<<<<<< HEAD
 FalconEYE uses a hierarchical configuration system. Configuration files are loaded in this order (later files override earlier ones):
 
 1. Default config: `<install-dir>/config.yaml`
@@ -210,14 +187,12 @@
 3. Project config: `./falconeye.yaml`
 
 Create `~/.falconeye/config.yaml` to customize settings:
-=======
 FalconEYE looks for configuration in:
 
 1. Project file `./falconeye.yaml` (optional)
 2. User file `~/.falconeye/config.yaml`
 
 Example (aligns with defaults in `config.yaml`):
->>>>>>> 4300f85d
 
 ```yaml
 llm:
@@ -226,7 +201,6 @@
     analysis: qwen3-coder:30b
     embedding: embeddinggemma:300m
   base_url: http://localhost:11434
-<<<<<<< HEAD
   timeout: 600                      # Request timeout in seconds
 
 analysis:
@@ -245,7 +219,6 @@
 See the [default config.yaml](config.yaml) for all available options.
 
 ## Supported Languages
-=======
   timeout: 120
   retry:
     max_retries: 3
@@ -339,7 +312,6 @@
 - Reports are written to `falconeye_reports/` when `--output-file` is used or `output.save_to_file` is enabled.
 
 ## Supported languages
->>>>>>> 4300f85d
 
 Current coverage (configurable):
 
@@ -355,13 +327,10 @@
 
 ### Console example
 
-<<<<<<< HEAD
 FalconEYE supports multiple output formats for different use cases:
 
 ### Console Format
 Interactive terminal output with color-coded severity levels:
-=======
->>>>>>> 4300f85d
 ```
 ╭─ SQL Injection Vulnerability ────────────────────────────────╮
 │ Severity: HIGH | CWE-89                                       │
@@ -376,13 +345,10 @@
 ╰───────────────────────────────────────────────────────────────╯
 ```
 
-<<<<<<< HEAD
 ### JSON Format
 Machine-readable format for CI/CD integration and programmatic processing:
-=======
 ### JSON example
 
->>>>>>> 4300f85d
 ```json
 {
   "findings": [
@@ -405,7 +371,6 @@
 }
 ```
 
-<<<<<<< HEAD
 ### HTML Format
 **Rich, interactive reports with executive summary** (auto-generated with JSON):
 
@@ -437,11 +402,9 @@
 | `falconeye projects delete <id>` | Delete a project and its data |
 | `falconeye projects cleanup` | Remove orphaned project data |
 | `falconeye info` | System and configuration information |
-=======
 ### SARIF
 
 Industry-standard output for CI/CD platforms including GitHub and GitLab.
->>>>>>> 4300f85d
 
 ## Troubleshooting
 
