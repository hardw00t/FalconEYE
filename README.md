--- conflicted
+++ resolved
@@ -1,4 +1,4 @@
-<div align="center">
+# FalconEYE
 
 ```
 ███████╗ █████╗ ██╗      ██████╗ ██████╗ ███╗   ██╗███████╗██╗   ██╗███████╗
@@ -8,285 +8,163 @@
 ██║     ██║  ██║███████╗╚██████╗╚██████╔╝██║ ╚████║███████╗   ██║   ███████╗
 ╚═╝     ╚═╝  ╚═╝╚══════╝ ╚═════╝ ╚═════╝ ╚═╝  ╚═══╝╚══════╝   ╚═╝   ╚══════╝
 ```
-<<<<<<< HEAD
-=======
 
 **Next-Generation Security Code Analysis Powered by Local LLMs**
 
 *by hardw00t & h4ckologic*
->>>>>>> 172aae54
-
-### **AI-Powered Security Code Review That Actually Understands Your Code**
-
-*Next-generation static analysis using local LLMs and semantic reasoning*
-
-[![Python 3.12+](https://img.shields.io/badge/python-3.12+-blue.svg)](https://www.python.org/downloads/)
-[![License: MIT](https://img.shields.io/badge/License-MIT-yellow.svg)](https://opensource.org/licenses/MIT)
-[![Code style: black](https://img.shields.io/badge/code%20style-black-000000.svg)](https://github.com/psf/black)
-[![PRs Welcome](https://img.shields.io/badge/PRs-welcome-brightgreen.svg)](http://makeapullrequest.com)
-
-[Features](#-key-features) •
-[Quick Start](#-quick-start) •
-[Demo](#-demo) •
-[Documentation](#-documentation) •
-[Contributing](#-contributing)
-
-</div>
-
----
-
-## 🎯 What is FalconEYE?
-
-FalconEYE is a **revolutionary security code analyzer** that goes beyond traditional pattern matching. Instead of relying on predefined vulnerability signatures, it uses **Large Language Models** to reason about your code the same way a security expert would—understanding context, data flow, and business logic.
-
-### 💡 The Problem
-
-Traditional security scanners are limited:
-- ❌ Only find known patterns
-- ❌ Miss context-dependent vulnerabilities  
-- ❌ Generate excessive false positives
-- ❌ Can't understand business logic
-- ❌ Require constant signature updates
-
-### ✨ The FalconEYE Solution
-
-- ✅ **Semantic Understanding**: AI reads code like a human security engineer
-- ✅ **Context-Aware Analysis**: RAG provides full codebase context
-- ✅ **Novel Vulnerability Detection**: Finds issues that don't match known patterns
-- ✅ **Reduced False Positives**: AI validation filters out noise
-- ✅ **Privacy-First**: Runs 100% locally—your code never leaves your machine
-- ✅ **Smart & Fast**: Incremental scanning only processes changed files
-
----
-
-## 🚀 Quick Start
+
+FalconEYE represents a paradigm shift in static code analysis. Instead of relying on predefined vulnerability patterns, it leverages large language models to reason about your code the same way a security expert would—understanding context, intent, and subtle security implications that traditional tools miss.
+
+## Why FalconEYE?
+
+Traditional security scanners are limited by their pattern databases. They can only find what they've been programmed to look for. FalconEYE is different:
+
+- **No Pattern Matching**: Uses pure AI reasoning to understand your code semantically
+- **Context-Aware Analysis**: Retrieval-Augmented Generation provides relevant code context for deeper insights
+- **Novel Vulnerability Detection**: Identifies security issues that don't match known patterns
+- **Reduced False Positives**: AI validation reduces noise from pattern-based false alarms
+- **Rich HTML Reports**: Auto-generated interactive reports with executive dashboards and statistics
+- **Smart & Fast**: Incremental analysis means re-scans only process changed files
+- **Privacy-First**: Runs entirely locally with Ollama—your code never leaves your machine
+
+## How It Works
+
+FalconEYE follows a sophisticated analysis pipeline:
+
+```
+┌─────────────────────────────────────────────────────────────────┐
+│                     1. CODE INGESTION                            │
+│  Scans repository → Detects languages → Parses AST structure    │
+└──────────────────────────────┬──────────────────────────────────┘
+                               │
+┌──────────────────────────────▼──────────────────────────────────┐
+│                    2. INTELLIGENT INDEXING                       │
+│  Chunks code semantically → Generates embeddings → Stores in    │
+│  vector database for fast semantic search                       │
+└──────────────────────────────┬──────────────────────────────────┘
+                               │
+┌──────────────────────────────▼──────────────────────────────────┐
+│                   3. CONTEXT ASSEMBLY (RAG)                      │
+│  For each code segment → Retrieves similar code → Gathers       │
+│  relevant context from your entire codebase                     │
+└──────────────────────────────┬──────────────────────────────────┘
+                               │
+┌──────────────────────────────▼──────────────────────────────────┐
+│                    4. AI SECURITY ANALYSIS                       │
+│  LLM analyzes code with context → Reasons about vulnerabilities │
+│  → Understands data flow → Identifies security implications     │
+└──────────────────────────────┬──────────────────────────────────┘
+                               │
+┌──────────────────────────────▼──────────────────────────────────┐
+│                     5. VALIDATION & REPORTING                    │
+│  Optional AI validation pass → Formats findings → Outputs in    │
+│  Console/JSON/SARIF format with actionable remediation          │
+└─────────────────────────────────────────────────────────────────┘
+```
+
+### What Makes This Special?
+
+**Semantic Understanding**: FalconEYE doesn't just scan for known patterns. It reads your code like a security engineer would, understanding business logic, data flows, and architectural patterns to identify real vulnerabilities.
+
+**Smart Re-indexing**: After the initial scan, FalconEYE tracks file changes and only re-analyzes what's changed. This makes subsequent scans dramatically faster while maintaining comprehensive coverage.
+
+**RAG-Enhanced Analysis**: By retrieving similar code patterns from your entire codebase, the AI gets crucial context about how functions are used, what data they handle, and potential security implications across your application.
+
+## Getting Started
 
 ### Prerequisites
 
-```bash
-# 1. Install Python 3.12+
-python --version  # Should be 3.12 or higher
-
-# 2. Install and start Ollama
-# Visit: https://ollama.ai
-ollama serve
-
-# 3. Pull required AI models
-ollama pull qwen3-coder:30b      # Analysis model
-ollama pull embeddinggemma:300m  # Embedding model
-```
+1. **Python 3.12+** installed
+2. **Ollama** running locally ([Install Ollama](https://ollama.ai))
 
 ### Installation
 
 ```bash
-# Clone the repository
-git clone https://github.com/hardw00t/FalconEYE.git
-cd FalconEYE
+# Pull required AI models
+ollama pull qwen3-coder:30b
+ollama pull embeddinggemma:300m
 
 # Install FalconEYE
 pip install -e .
-
-# Initialize configuration
-falconeye config --init
-```
+```
+
+FalconEYE will use the default configuration on first run. You can customize settings by creating `~/.falconeye/config.yaml` (see [Configuration](#configuration) section).
 
 ### Your First Scan
 
 ```bash
-# Scan your project (index + analyze in one command)
+# Index your codebase (one-time operation)
+falconeye index /path/to/your/project
+
+# Analyze for vulnerabilities
+falconeye review /path/to/your/project
+
+# Or do both in one command
 falconeye scan /path/to/your/project
-
-# View the beautiful HTML report
-open falconeye_reports/falconeye_project_*.html
-```
-
-That's it! 🎉 FalconEYE will analyze your code and generate:
-- 📊 **Interactive HTML report** with executive dashboard
-- 📄 **JSON report** for programmatic access
-- 🎨 **Color-coded findings** by severity
-
----
-
-## 🎨 Demo
-
-### Terminal Output
-```bash
-$ falconeye scan ./myapp
-
-███████╗ █████╗ ██╗      ██████╗ ██████╗ ███╗   ██╗███████╗██╗   ██╗███████╗
-██╔════╝██╔══██╗██║     ██╔════╝██╔═══██╗████╗  ██║██╔════╝╚██╗ ██╔╝██╔════╝
-█████╗  ███████║██║     ██║     ██║   ██║██╔██╗ ██║█████╗   ╚████╔╝ █████╗  
-██╔══╝  ██╔══██║██║     ██║     ██║   ██║██║╚██╗██║██╔══╝    ╚██╔╝  ██╔══╝  
-██║     ██║  ██║███████╗╚██████╗╚██████╔╝██║ ╚████║███████╗   ██║   ███████╗
-╚═╝     ╚═╝  ╚═╝╚══════╝ ╚═════╝ ╚═════╝ ╚═╝  ╚═══╝╚══════╝   ╚═╝   ╚══════╝
-
-                        Security Code Review
-                     v2.0 - AI-Powered Analysis
-                     by hardw00t & h4ckologic
-
-🔍 Indexing codebase...
-✓ Indexed 127 files in 8.3s
-
-🤖 Analyzing for vulnerabilities...
-✓ Found 12 potential issues
-
-📊 Results saved to: falconeye_reports/falconeye_myapp_20251113_130425.html
-```
-
-### HTML Report Features
-
-<div align="center">
-
-| Feature | Description |
-|---------|-------------|
-| 🎨 **Modern Design** | Dark blue/cyan theme with glowing effects |
-| 📊 **Executive Dashboard** | Total findings, severity breakdown, scan statistics |
-| 🎯 **Interactive Filtering** | Filter by severity with color-matched buttons |
-| 💻 **Code Context** | ±4 lines around vulnerabilities with syntax highlighting |
-| 📱 **Responsive** | Works on desktop, tablet, and mobile |
-| 🖨️ **Print-Friendly** | Optimized for PDF export |
-
-</div>
-
-> **Note**: Add screenshots here by placing images in `docs/images/` directory
-
----
-
-## ✨ Key Features
-
-### 🧠 AI-Powered Analysis
-- **Semantic Code Understanding**: Goes beyond pattern matching to understand intent and data flow
-- **RAG-Enhanced Context**: Retrieves similar code patterns from your entire codebase
-- **Confidence Scoring**: AI rates its confidence in each finding
-- **CWE Mapping**: Maps vulnerabilities to Common Weakness Enumeration
-
-### 🎨 Beautiful Reports
-- **Interactive HTML Dashboard**: Modern, responsive design with statistics
-- **Color-Coded Severity**: Instant visual identification (Red=Critical, Orange=High, Yellow=Medium, Blue=Low)
-- **Real-Time Filtering**: Filter findings by severity with smooth animations
-- **Code Snippets**: Full context with syntax highlighting and line numbers
-
-### 🖥️ Enhanced CLI Experience
-- **ASCII Art Banner**: Stylish cyan-themed banner on every command
-- **Rich Console Output**: Color-coded terminal output with progress indicators
-- **Smart Error Messages**: Clear, actionable error messages with solutions
-- **Graceful Degradation**: Continues analysis even when individual files fail
-
-### 🔧 Robust Processing
-- **Advanced JSON Parsing**: Multi-layer escape sequence fixing for AI responses
-- **Automatic Line Numbers**: Populates line numbers from source files
-- **Context Expansion**: Automatically expands code snippets with surrounding context
-- **Debug File Generation**: Saves problematic responses for troubleshooting
-
-### 📊 Multiple Output Formats
-- **Console**: Rich, color-coded terminal output
-- **JSON**: Machine-readable format for CI/CD integration
-- **HTML**: Interactive reports with executive summaries
-- **SARIF**: Industry-standard format for security platforms
-
-### ⚡ Performance
-- **Incremental Scanning**: Only re-analyzes changed files after initial scan
-- **Parallel Processing**: Batch processing for faster analysis
-- **Smart Caching**: Reuses embeddings and context when possible
-- **Optimized Chunking**: Intelligent code segmentation for better context
-
----
-
-## 📚 Documentation
-
-### How It Works
-
-```
-┌─────────────────────────────────────────────────────────────────┐
-│ 1. CODE INGESTION                                                │
-│    Scan repository → Detect languages → Parse AST structure     │
-└───────────────────────────┬─────────────────────────────────────┘
-                            │
-┌───────────────────────────▼─────────────────────────────────────┐
-│ 2. INTELLIGENT INDEXING                                          │
-│    Chunk code semantically → Generate embeddings → Store in     │
-│    vector database for fast semantic search                     │
-└───────────────────────────┬─────────────────────────────────────┘
-                            │
-┌───────────────────────────▼─────────────────────────────────────┐
-│ 3. CONTEXT ASSEMBLY (RAG)                                        │
-│    For each code segment → Retrieve similar code → Gather       │
-│    relevant context from your entire codebase                   │
-└───────────────────────────┬─────────────────────────────────────┘
-                            │
-┌───────────────────────────▼─────────────────────────────────────┐
-│ 4. AI SECURITY ANALYSIS                                          │
-│    LLM analyzes code with context → Reasons about               │
-│    vulnerabilities → Understands data flow                      │
-└───────────────────────────┬─────────────────────────────────────┘
-                            │
-┌───────────────────────────▼─────────────────────────────────────┐
-│ 5. VALIDATION & REPORTING                                        │
-│    Optional AI validation pass → Format findings → Output in    │
-│    Console/JSON/HTML/SARIF with actionable remediation          │
-└─────────────────────────────────────────────────────────────────┘
-```
-
-### Usage Examples
-
-#### Basic Scanning
-```bash
-# Scan entire project
+```
+
+## Usage Examples
+
+### Single File Analysis
+
+```bash
+falconeye review src/auth/login.py
+```
+
+Get detailed security analysis of a specific file with context from your entire codebase.
+
+### Directory Analysis
+
+```bash
+falconeye review src/api/
+```
+
+Analyze all files in a directory with comprehensive coverage.
+
+### Multiple Output Formats
+
+```bash
+# Human-readable console output
+falconeye review src/ --format console
+
+# Machine-readable JSON (auto-generates HTML report too)
+falconeye review src/ --format json --output findings.json
+
+# HTML report with interactive dashboard
+falconeye review src/ --format html --output report.html
+
+# SARIF for CI/CD integration
+falconeye review src/ --format sarif --output results.sarif
+```
+
+**Default Behavior**: When no output file is specified, FalconEYE automatically saves both JSON and HTML reports to `./falconeye_reports/` with timestamps:
+```bash
 falconeye scan /path/to/project
-
-# Scan specific directory
-falconeye scan ./src
-
-# Scan single file
-falconeye review ./src/auth/login.py
-```
-
-#### Advanced Options
-```bash
-# Filter by severity
-falconeye review ./src --severity high
-
-# Enable AI validation for fewer false positives
-falconeye review ./src --validate
-
-# Custom output format
-falconeye review ./src --format html --output report.html
-
-# Exclude paths
-falconeye index ./src --exclude "*/tests/*" --exclude "*.min.js"
-
-# Force full re-index
-falconeye index ./src --force-reindex
-```
-
-#### Project Management
-```bash
-# List all indexed projects
+# Generates:
+# - falconeye_project_20251112_171500.json
+# - falconeye_project_20251112_171500.html
+```
+
+### Project Management
+
+```bash
+# View all indexed projects
 falconeye projects list
 
-# View project details
+# Get detailed project statistics
 falconeye projects info <project-id>
 
-# Delete project data
+# Clean up old projects
 falconeye projects delete <project-id>
-
-# Clean up orphaned files
-falconeye projects cleanup <project-id>
-```
-
-#### Configuration
-```bash
-# Initialize default config
-falconeye config --init
-
-# Show current configuration
-falconeye config --show
-
-# System information
-falconeye info
-```
-
-### Configuration
+```
+
+## Configuration
+
+FalconEYE uses a hierarchical configuration system. Configuration files are loaded in this order (later files override earlier ones):
+
+1. Default config: `<install-dir>/config.yaml`
+2. User config: `~/.falconeye/config.yaml`
+3. Project config: `./falconeye.yaml`
 
 Create `~/.falconeye/config.yaml` to customize settings:
 
@@ -294,10 +172,10 @@
 llm:
   provider: ollama
   model:
-    analysis: qwen3-coder:30b
-    embedding: embeddinggemma:300m
+    analysis: qwen3-coder:30b      # AI model for security analysis
+    embedding: embeddinggemma:300m  # Model for code embeddings
   base_url: http://localhost:11434
-  timeout: 600
+  timeout: 600                      # Request timeout in seconds
 
 analysis:
   top_k_context: 5          # Number of similar code chunks to retrieve
@@ -305,41 +183,35 @@
   batch_size: 10            # Files to process in parallel
 
 logging:
-  level: INFO
-  file: ./falconeye.log
-  console: true
-```
-
-See [config.yaml](config.yaml) for all available options.
-
----
-
-## 🌍 Supported Languages
-
-<div align="center">
-
-| Language | Status | Language | Status |
-|----------|--------|----------|--------|
-| Python | ✅ Full Support | JavaScript | ✅ Full Support |
-| TypeScript | ✅ Full Support | Go | ✅ Full Support |
-| Rust | ✅ Full Support | C | ✅ Full Support |
-| C++ | ✅ Full Support | Java | ✅ Full Support |
-| Dart | ✅ Full Support | PHP | ✅ Full Support |
-| Ruby | ✅ Full Support | | |
-
-</div>
-
-Want to add a language? Check out our [Contributing Guide](#-contributing)!
-
----
-
-## 🎨 Output Formats
-
-### Console Output
+  level: INFO               # DEBUG, INFO, WARNING, ERROR, CRITICAL
+  file: ./falconeye.log     # Log file path
+  console: true             # Enable console logging
+  rotation: daily           # Log rotation strategy
+  retention_days: 30        # Days to retain logs
+```
+
+See the [default config.yaml](config.yaml) for all available options.
+
+## Supported Languages
+
+FalconEYE analyzes code in multiple languages with language-specific security knowledge:
+
+**Currently Supported:**
+Python • JavaScript • TypeScript • Go • Rust • C/C++ • Java • Dart • PHP
+
+**Extensible Plugin System:**
+Add new languages by implementing language-specific plugins with tailored security prompts.
+
+## Understanding the Output
+
+FalconEYE supports multiple output formats for different use cases:
+
+### Console Format
+Interactive terminal output with color-coded severity levels:
 ```
 ╭─ SQL Injection Vulnerability ────────────────────────────────╮
-│ Severity: HIGH | CWE-89 | Confidence: HIGH                   │
-│ File: app/database.py:42-45                                  │
+│ Severity: HIGH | CWE-89                                       │
+│ File: app/database.py:42                                      │
 │                                                               │
 │ The function executes raw SQL with user input without        │
 │ parameterization, allowing SQL injection attacks.            │
@@ -350,28 +222,13 @@
 ╰───────────────────────────────────────────────────────────────╯
 ```
 
-### JSON Output
+### JSON Format
+Machine-readable format for CI/CD integration and programmatic processing:
 ```json
 {
-  "scan_metadata": {
-    "project": "/path/to/project",
-    "language": "python",
-    "started_at": "2025-11-13T12:30:45Z",
-    "duration": "45.3s",
-    "files_analyzed": 127
-  },
-  "summary": {
-    "total_findings": 12,
-    "by_severity": {
-      "critical": 2,
-      "high": 4,
-      "medium": 5,
-      "low": 1
-    }
-  },
   "findings": [
     {
-      "id": "uuid-here",
+      "id": "uuid",
       "issue": "SQL Injection Vulnerability",
       "severity": "high",
       "confidence": {"value": "high", "level": "high"},
@@ -380,175 +237,109 @@
         "line_start": 42,
         "line_end": 45
       },
-      "code_snippet": "def get_user(username):\n    query = f\"SELECT * FROM users WHERE username = '{username}'\"\n    return db.execute(query)",
-      "reasoning": "Direct string interpolation of user input into SQL query...",
-      "mitigation": "Use parameterized queries: cursor.execute('SELECT * FROM users WHERE username = ?', (username,))",
-      "cwe_id": "CWE-89",
-      "tags": ["sql-injection", "database", "user-input"]
+      "code_snippet": "...",
+      "reasoning": "...",
+      "mitigation": "Use parameterized queries...",
+      "cwe_id": "CWE-89"
     }
   ]
 }
 ```
 
-<<<<<<< HEAD
-### HTML Report
-- **Executive Dashboard** with statistics and charts
-- **Interactive Filtering** by severity
-- **Color-Coded Findings** with detailed information
-- **Code Snippets** with syntax highlighting
-- **Responsive Design** for all devices
-- **Print-Friendly** for PDF export
-
-### SARIF Output
-Industry-standard format compatible with:
-- GitHub Security
-- GitLab Security Dashboard
-- Azure DevOps
-- SonarQube
-- And more...
-
----
-
-## 🔒 Security & Privacy
-
-### Privacy-First Design
-- ✅ **100% Local Processing**: All analysis happens on your machine
-- ✅ **No External API Calls**: Uses local Ollama instance
-- ✅ **No Data Collection**: Your code never leaves your environment
-- ✅ **No Telemetry**: No usage tracking or analytics
-
-### Security Best Practices
-- 🔐 Secure configuration management
-- 🔐 Input validation and sanitization
-- 🔐 Safe file handling
-- 🔐 Dependency security scanning
-=======
 ## CLI Command Reference
->>>>>>> 172aae54
-
----
-
-## 🤝 Contributing
-
-We welcome contributions from the community! Here's how you can help:
-
-### Areas for Contribution
-- 🌐 **Language Support**: Add support for new programming languages
-- 📊 **Output Formats**: Implement new report formats (PDF, CSV, etc.)
-- 🎨 **HTML Templates**: Create custom report templates
-- 🔌 **Integrations**: Build integrations with security platforms
-- ⚡ **Performance**: Optimize analysis speed and memory usage
-- 📚 **Documentation**: Improve guides and examples
-
-### Getting Started
-```bash
-# Fork the repository
-git clone https://github.com/YOUR_USERNAME/FalconEYE.git
-cd FalconEYE
-
-# Install development dependencies
-pip install -e .[dev]
-
-# Run tests
+
+| Command | Description |
+|---------|-------------|
+| `falconeye index <path>` | Index codebase for analysis |
+| `falconeye review <path>` | Analyze code for vulnerabilities |
+| `falconeye scan <path>` | Index and review in one step |
+| `falconeye projects list` | Show all indexed projects |
+| `falconeye projects info <id>` | Display project details |
+| `falconeye projects delete <id>` | Delete a project and its data |
+| `falconeye projects cleanup` | Remove orphaned project data |
+| `falconeye info` | System and configuration information |
+
+Run `falconeye --help` for complete documentation.
+
+## Architecture Overview
+
+FalconEYE is built on **hexagonal architecture** principles, ensuring clean separation between business logic and infrastructure:
+
+```
+                    ┌──────────────────┐
+                    │   CLI Interface  │
+                    └────────┬─────────┘
+                             │
+                    ┌────────▼─────────┐
+                    │  Application     │
+                    │  Command         │
+                    │  Handlers        │
+                    └────────┬─────────┘
+                             │
+         ┌───────────────────┼───────────────────┐
+         │                   │                   │
+    ┌────▼────┐       ┌──────▼──────┐      ┌────▼────┐
+    │ Security│       │  Context    │      │Language │
+    │Analyzer │       │  Assembler  │      │Detector │
+    └────┬────┘       └──────┬──────┘      └────┬────┘
+         │                   │                   │
+         └───────────────────┼───────────────────┘
+                             │
+                    ┌────────▼─────────┐
+                    │  Infrastructure  │
+                    ├──────────────────┤
+                    │ • Ollama LLM     │
+                    │ • Vector Store   │
+                    │ • AST Parser     │
+                    │ • Logging        │
+                    │ • Resilience     │
+                    └──────────────────┘
+```
+
+**Key Components:**
+
+- **Domain Layer**: Pure business logic for security analysis
+- **Application Layer**: Orchestrates use cases and workflows
+- **Infrastructure Layer**: Handles external systems (LLM, storage, parsing)
+- **Adapters Layer**: User interfaces and output formatting
+
+**Production-Ready Features:**
+
+- Circuit breaker pattern prevents cascade failures
+- Exponential backoff retry logic handles transient errors
+- Structured JSON logging with correlation IDs
+- Thread-safe context management
+
+## Development
+
+```bash
+# Install with development dependencies
+pip install -e ".[dev]"
+
+# Run test suite
 pytest
 
-# Run linters
-ruff check .
-black .
-mypy src/
-```
-
-### Pull Request Process
-1. Fork the repository
-2. Create a feature branch (`git checkout -b feature/amazing-feature`)
-3. Make your changes
-4. Add tests for new functionality
-5. Ensure all tests pass
-6. Update documentation
-7. Commit your changes (`git commit -m 'Add amazing feature'`)
-8. Push to your branch (`git push origin feature/amazing-feature`)
-9. Open a Pull Request
-
----
-
-## 📖 Additional Resources
-
-### Documentation
-- [Architecture Guide](docs/ARCHITECTURE_SUMMARY.md)
-- [Smart Re-indexing Guide](docs/SMART_REINDEXING_GUIDE.md)
-- [Implementation Status](docs/IMPLEMENTATION_STATUS.md)
-- [Migration Guide](docs/MIGRATION_GUIDE.md)
-
-### Community
-- 💬 [Discussions](https://github.com/hardw00t/FalconEYE/discussions) - Ask questions and share ideas
-- 🐛 [Issue Tracker](https://github.com/hardw00t/FalconEYE/issues) - Report bugs and request features
-- 📧 Contact: [Create an issue](https://github.com/hardw00t/FalconEYE/issues/new)
-
----
-
-## ❓ FAQ
-
-<details>
-<summary><b>Does my code get sent to external services?</b></summary>
-
-No. FalconEYE runs entirely locally using Ollama. Your code never leaves your machine.
-</details>
-
-<details>
-<summary><b>How accurate is AI-based analysis compared to traditional scanners?</b></summary>
-
-FalconEYE complements traditional tools. It excels at finding context-dependent vulnerabilities and novel patterns that signature-based tools miss, while AI validation reduces false positives.
-</details>
-
-<details>
-<summary><b>How long does analysis take?</b></summary>
-
-Initial indexing depends on codebase size (typically 1-5 minutes for medium projects). Subsequent scans with smart re-indexing only process changed files, making them significantly faster (seconds to minutes).
-</details>
-
-<details>
-<summary><b>Can I use different AI models?</b></summary>
-
-Yes! Configure any Ollama-compatible model in your config file. We recommend `qwen3-coder:30b` for analysis and `embeddinggemma:300m` for embeddings.
-</details>
-
-<details>
-<summary><b>How do I integrate this into CI/CD?</b></summary>
-
-Use SARIF output format which integrates with GitHub Security, GitLab, and most DevSecOps platforms:
-```bash
-falconeye scan ./src --format sarif --output results.sarif
-```
-</details>
-
-<details>
-<summary><b>What do the HTML report colors mean?</b></summary>
-
-- 🔴 **Red (Critical)**: Immediate action required
-- 🟠 **Orange (High)**: High priority vulnerabilities
-- 🟡 **Yellow (Medium)**: Should be addressed
-- 🔵 **Blue (Low)**: Minor issues or best practices
-- ⚪ **Gray (Info)**: Informational findings
-- 🔷 **Cyan (Accent)**: UI elements and branding
-</details>
-
----
-
-## 📊 Project Stats
-
-<div align="center">
-
-![GitHub stars](https://img.shields.io/github/stars/hardw00t/FalconEYE?style=social)
-![GitHub forks](https://img.shields.io/github/forks/hardw00t/FalconEYE?style=social)
-![GitHub watchers](https://img.shields.io/github/watchers/hardw00t/FalconEYE?style=social)
-
-</div>
-
----
-
-<<<<<<< HEAD
-## 📝 License
-=======
+# Run integration tests (requires Ollama)
+pytest tests/integration/ -v
+```
+
+## Frequently Asked Questions
+
+**Q: Does my code get sent to external services?**
+A: No. FalconEYE runs entirely locally using Ollama. Your code never leaves your machine.
+
+**Q: How accurate is AI-based analysis compared to traditional scanners?**
+A: FalconEYE complements traditional tools. It excels at finding context-dependent vulnerabilities and novel patterns that signature-based tools miss, while the AI validation reduces false positives.
+
+**Q: How long does analysis take?**
+A: Initial indexing depends on codebase size. Subsequent scans with smart re-indexing only process changed files, making them significantly faster.
+
+**Q: Can I use different AI models?**
+A: Yes. Configure any Ollama-compatible model in your config file.
+
+**Q: How do I integrate this into CI/CD?**
+A: Use SARIF output format which integrates with GitHub Security, GitLab, and most DevSecOps platforms.
+
 
 ## Contributing
 
@@ -563,36 +354,31 @@
 - Documentation improvements
 
 ## License
->>>>>>> 172aae54
-
-MIT License - see the [LICENSE](LICENSE) file for details.
-
-Copyright (c) 2025 hardw00t & h4ckologic
+
+MIT License
+
+Copyright (c) 2025 hardw00t h4ckologic
+
+Permission is hereby granted, free of charge, to any person obtaining a copy
+of this software and associated documentation files (the "Software"), to deal
+in the Software without restriction, including without limitation the rights
+to use, copy, modify, merge, publish, distribute, sublicense, and/or sell
+copies of the Software, and to permit persons to whom the Software is
+furnished to do so, subject to the following conditions:
+
+The above copyright notice and this permission notice shall be included in all
+copies or substantial portions of the Software.
+
+THE SOFTWARE IS PROVIDED "AS IS", WITHOUT WARRANTY OF ANY KIND, EXPRESS OR
+IMPLIED, INCLUDING BUT NOT LIMITED TO THE WARRANTIES OF MERCHANTABILITY,
+FITNESS FOR A PARTICULAR PURPOSE AND NONINFRINGEMENT. IN NO EVENT SHALL THE
+AUTHORS OR COPYRIGHT HOLDERS BE LIABLE FOR ANY CLAIM, DAMAGES OR OTHER
+LIABILITY, WHETHER IN AN ACTION OF CONTRACT, TORT OR OTHERWISE, ARISING FROM,
+OUT OF OR IN CONNECTION WITH THE SOFTWARE OR THE USE OR OTHER DEALINGS IN THE
+SOFTWARE.
 
 ---
 
-## 🙏 Acknowledgments
-
-- Built with [Ollama](https://ollama.ai) for local LLM inference
-- Powered by [ChromaDB](https://www.trychroma.com/) for vector storage
-- Uses [Tree-sitter](https://tree-sitter.github.io/) for AST parsing
-- CLI built with [Typer](https://typer.tiangolo.com/) and [Rich](https://rich.readthedocs.io/)
-
----
-
-<<<<<<< HEAD
-<div align="center">
-
-**Built for security engineers who demand more than pattern matching.**
-
-Version 2.0.0 | Python 3.12+ | Production Ready
-
-Made with ❤️ by [hardw00t](https://github.com/hardw00t) & [h4ckologic](https://github.com/h4ckologic)
-
-[⬆ Back to Top](#)
-
-</div>
-=======
 ## Quick Reference
 
 ### Common Commands
@@ -624,5 +410,4 @@
 
 **Built for security engineers who demand more than pattern matching.**
 
-Version 2.0.0 | Python 3.12+ | Production Ready | by hardw00t & h4ckologic
->>>>>>> 172aae54
+Version 2.0.0 | Python 3.12+ | Production Ready | by hardw00t & h4ckologic